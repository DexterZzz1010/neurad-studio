# Copyright 2024 the authors of NeuRAD and contributors.
# Copyright 2022 the Regents of the University of California, Nerfstudio Team and contributors. All rights reserved.
#
# Licensed under the Apache License, Version 2.0 (the "License");
# you may not use this file except in compliance with the License.
# You may obtain a copy of the License at
#
#     http://www.apache.org/licenses/LICENSE-2.0
#
# Unless required by applicable law or agreed to in writing, software
# distributed under the License is distributed on an "AS IS" BASIS,
# WITHOUT WARRANTIES OR CONDITIONS OF ANY KIND, either express or implied.
# See the License for the specific language governing permissions and
# limitations under the License.

#!/usr/bin/env python
"""
render.py
"""

from __future__ import annotations

import gzip
import json
import os
import pickle
import shutil
import struct
import sys
from contextlib import ExitStack, contextmanager
from dataclasses import dataclass, field
from pathlib import Path
from typing import Any, Dict, List, Literal, Optional, Tuple, Union

import mediapy as media
import numpy as np
import plotly.graph_objs as go
import torch
import tyro
import viser.transforms as tf
from jaxtyping import Float
from rich import box, style
from rich.panel import Panel
from rich.progress import BarColumn, Progress, TaskProgressColumn, TextColumn, TimeElapsedColumn, TimeRemainingColumn
from rich.table import Table
from torch import Tensor
from typing_extensions import Annotated

from nerfstudio.cameras.camera_paths import (
    get_interpolated_camera_path,
    get_interpolated_spiral_camera_path,
    get_path_from_json,
    get_spiral_path,
)
from nerfstudio.cameras.cameras import Cameras, CameraType, RayBundle
from nerfstudio.cameras.lidars import transform_points
from nerfstudio.data.datamanagers.base_datamanager import VanillaDataManager, VanillaDataManagerConfig
from nerfstudio.data.datamanagers.full_images_datamanager import FullImageDatamanagerConfig
from nerfstudio.data.datamanagers.parallel_datamanager import ParallelDataManager
from nerfstudio.data.datamanagers.random_cameras_datamanager import RandomCamerasDataManager
from nerfstudio.data.datasets.base_dataset import Dataset
from nerfstudio.data.scene_box import OrientedBox
from nerfstudio.data.utils.dataloaders import FixedIndicesEvalDataloader
from nerfstudio.engine.trainer import TrainerConfig
from nerfstudio.model_components import renderers
from nerfstudio.pipelines.base_pipeline import Pipeline
from nerfstudio.utils import colormaps, install_checks
from nerfstudio.utils.eval_utils import eval_setup
from nerfstudio.utils.rich_utils import CONSOLE, ItersPerSecColumn
from nerfstudio.utils.scripts import run_command


def _render_trajectory_video(
    pipeline: Pipeline,
    cameras: Cameras,
    output_filename: Path,
    rendered_output_names: List[str],
    crop_data: Optional[CropData] = None,
    rendered_resolution_scaling_factor: float = 1.0,
    seconds: float = 5.0,
    output_format: Literal["images", "video"] = "video",
    image_format: Literal["jpeg", "png"] = "jpeg",
    jpeg_quality: int = 100,
    depth_near_plane: Optional[float] = None,
    depth_far_plane: Optional[float] = None,
    colormap_options: colormaps.ColormapOptions = colormaps.ColormapOptions(),
    render_nearest_camera=False,
    check_occlusions: bool = False,
) -> None:
    """Helper function to create a video of the spiral trajectory.

    Args:
        pipeline: Pipeline to evaluate with.
        cameras: Cameras to render.
        output_filename: Name of the output file.
        rendered_output_names: List of outputs to visualise.
        crop_data: Crop data to apply to the rendered images.
        rendered_resolution_scaling_factor: Scaling factor to apply to the camera image resolution.
        seconds: Length of output video.
        output_format: How to save output data.
        depth_near_plane: Closest depth to consider when using the colormap for depth. If None, use min value.
        depth_far_plane: Furthest depth to consider when using the colormap for depth. If None, use max value.
        colormap_options: Options for colormap.
        render_nearest_camera: Whether to render the nearest training camera to the rendered camera.
        check_occlusions: If true, checks line-of-sight occlusions when computing camera distance and rejects cameras not visible to each other
    """
    CONSOLE.print("[bold green]Creating trajectory " + output_format)
    cameras.rescale_output_resolution(rendered_resolution_scaling_factor)
    cameras = cameras.to(pipeline.device)
    fps = len(cameras) / seconds

    progress = Progress(
        TextColumn(":movie_camera: Rendering :movie_camera:"),
        BarColumn(),
        TaskProgressColumn(
            text_format="[progress.percentage]{task.completed}/{task.total:>.0f}({task.percentage:>3.1f}%)",
            show_speed=True,
        ),
        ItersPerSecColumn(suffix="fps"),
        TimeRemainingColumn(elapsed_when_finished=False, compact=False),
        TimeElapsedColumn(),
    )
    output_image_dir = output_filename.parent / output_filename.stem
    if output_format == "images":
        output_image_dir.mkdir(parents=True, exist_ok=True)
    if output_format == "video":
        # make the folder if it doesn't exist
        output_filename.parent.mkdir(parents=True, exist_ok=True)
        # NOTE:
        # we could use ffmpeg_args "-movflags faststart" for progressive download,
        # which would force moov atom into known position before mdat,
        # but then we would have to move all of mdat to insert metadata atom
        # (unless we reserve enough space to overwrite with our uuid tag,
        # but we don't know how big the video file will be, so it's not certain!)

    with ExitStack() as stack:
        writer = None

        if render_nearest_camera:
            assert pipeline.datamanager.train_dataset is not None
            train_dataset = pipeline.datamanager.train_dataset
            train_cameras = train_dataset.cameras.to(pipeline.device)
        else:
            train_dataset = None
            train_cameras = None

        with progress:
            for camera_idx in progress.track(range(cameras.size), description=""):
                obb_box = None
                if crop_data is not None:
                    obb_box = crop_data.obb

                max_dist, max_idx = -1, -1
                true_max_dist, true_max_idx = -1, -1

                if render_nearest_camera:
                    assert pipeline.datamanager.train_dataset is not None
                    assert train_dataset is not None
                    assert train_cameras is not None
                    cam_pos = cameras[camera_idx].camera_to_worlds[:, 3].cpu()
                    cam_quat = tf.SO3.from_matrix(cameras[camera_idx].camera_to_worlds[:3, :3].numpy(force=True)).wxyz

                    for i in range(len(train_cameras)):
                        train_cam_pos = train_cameras[i].camera_to_worlds[:, 3].cpu()
                        # Make sure the line of sight from rendered cam to training cam is not blocked by any object
                        bundle = RayBundle(
                            origins=cam_pos.view(1, 3),
                            directions=((cam_pos - train_cam_pos) / (cam_pos - train_cam_pos).norm()).view(1, 3),
                            pixel_area=torch.tensor(1).view(1, 1),
                            nears=torch.tensor(0.05).view(1, 1),
                            fars=torch.tensor(100).view(1, 1),
                            camera_indices=torch.tensor(0).view(1, 1),
                            metadata={},
                        ).to(pipeline.device)
                        outputs = pipeline.model.get_outputs(bundle)

                        q = tf.SO3.from_matrix(train_cameras[i].camera_to_worlds[:3, :3].numpy(force=True)).wxyz
                        # calculate distance between two quaternions
                        rot_dist = 1 - np.dot(q, cam_quat) ** 2
                        pos_dist = torch.norm(train_cam_pos - cam_pos)
                        dist = 0.3 * rot_dist + 0.7 * pos_dist

                        if true_max_dist == -1 or dist < true_max_dist:
                            true_max_dist = dist
                            true_max_idx = i

                        if outputs["depth"][0] < torch.norm(cam_pos - train_cam_pos).item():
                            continue

                        if check_occlusions and (max_dist == -1 or dist < max_dist):
                            max_dist = dist
                            max_idx = i

                    if max_idx == -1:
                        max_idx = true_max_idx

                if crop_data is not None:
                    with renderers.background_color_override_context(
                        crop_data.background_color.to(pipeline.device)
                    ), torch.no_grad():
                        outputs = pipeline.model.get_outputs_for_camera(
                            cameras[camera_idx : camera_idx + 1], obb_box=obb_box
                        )
                else:
                    with torch.no_grad():
                        outputs = pipeline.model.get_outputs_for_camera(
                            cameras[camera_idx : camera_idx + 1], obb_box=obb_box
                        )

                render_image = []
                for rendered_output_name in rendered_output_names:
                    if rendered_output_name not in outputs:
                        CONSOLE.rule("Error", style="red")
                        CONSOLE.print(f"Could not find {rendered_output_name} in the model outputs", justify="center")
                        CONSOLE.print(
                            f"Please set --rendered_output_name to one of: {outputs.keys()}", justify="center"
                        )
                        sys.exit(1)
                    output_image = outputs[rendered_output_name]
                    is_depth = rendered_output_name.find("depth") != -1
                    if is_depth:
                        output_image = (
                            colormaps.apply_depth_colormap(
                                output_image,
                                accumulation=outputs["accumulation"],
                                near_plane=depth_near_plane,
                                far_plane=depth_far_plane,
                                colormap_options=colormap_options,
                            )
                            .cpu()
                            .numpy()
                        )
                    else:
                        output_image = (
                            colormaps.apply_colormap(
                                image=output_image,
                                colormap_options=colormap_options,
                            )
                            .cpu()
                            .numpy()
                        )
                    render_image.append(output_image)

                # Add closest training image to the right of the rendered image
                if render_nearest_camera:
                    assert train_dataset is not None
                    assert train_cameras is not None
                    img = train_dataset.get_image_float32(max_idx)
                    height = cameras.image_height[0]
                    # maintain the resolution of the img to calculate the width from the height
                    width = int(img.shape[1] * (height / img.shape[0]))
                    resized_image = torch.nn.functional.interpolate(
                        img.permute(2, 0, 1)[None], size=(int(height), int(width))
                    )[0].permute(1, 2, 0)
                    resized_image = (
                        colormaps.apply_colormap(
                            image=resized_image,
                            colormap_options=colormap_options,
                        )
                        .cpu()
                        .numpy()
                    )
                    render_image.append(resized_image)

                render_image = np.concatenate(render_image, axis=1)
                if output_format == "images":
                    if image_format == "png":
                        media.write_image(output_image_dir / f"{camera_idx:05d}.png", render_image, fmt="png")
                    if image_format == "jpeg":
                        media.write_image(
                            output_image_dir / f"{camera_idx:05d}.jpg", render_image, fmt="jpeg", quality=jpeg_quality
                        )
                if output_format == "video":
                    if writer is None:
                        render_width = int(render_image.shape[1])
                        render_height = int(render_image.shape[0])
                        writer = stack.enter_context(
                            media.VideoWriter(
                                path=output_filename,
                                shape=(render_height, render_width),
                                fps=fps,
                            )
                        )
                    writer.add_image(render_image)

    table = Table(
        title=None,
        show_header=False,
        box=box.MINIMAL,
        title_style=style.Style(bold=True),
    )
    if output_format == "video":
        if cameras.camera_type[0] == CameraType.EQUIRECTANGULAR.value:
            CONSOLE.print("Adding spherical camera data")
            insert_spherical_metadata_into_file(output_filename)
        table.add_row("Video", str(output_filename))
    else:
        table.add_row("Images", str(output_image_dir))
    CONSOLE.print(Panel(table, title="[bold][green]:tada: Render Complete :tada:[/bold]", expand=False))


def insert_spherical_metadata_into_file(
    output_filename: Path,
) -> None:
    """Inserts spherical metadata into MP4 video file in-place.
    Args:
        output_filename: Name of the (input and) output file.
    """
    # NOTE:
    # because we didn't use faststart, the moov atom will be at the end;
    # to insert our metadata, we need to find (skip atoms until we get to) moov.
    # we should have 0x00000020 ftyp, then 0x00000008 free, then variable mdat.
    spherical_uuid = b"\xff\xcc\x82\x63\xf8\x55\x4a\x93\x88\x14\x58\x7a\x02\x52\x1f\xdd"
    spherical_metadata = bytes(
        """<rdf:SphericalVideo
xmlns:rdf='http://www.w3.org/1999/02/22-rdf-syntax-ns#'
xmlns:GSpherical='http://ns.google.com/videos/1.0/spherical/'>
<GSpherical:ProjectionType>equirectangular</GSpherical:ProjectionType>
<GSpherical:Spherical>True</GSpherical:Spherical>
<GSpherical:Stitched>True</GSpherical:Stitched>
<GSpherical:StitchingSoftware>nerfstudio</GSpherical:StitchingSoftware>
</rdf:SphericalVideo>""",
        "utf-8",
    )
    insert_size = len(spherical_metadata) + 8 + 16
    with open(output_filename, mode="r+b") as mp4file:
        try:
            # get file size
            mp4file_size = os.stat(output_filename).st_size

            # find moov container (probably after ftyp, free, mdat)
            while True:
                pos = mp4file.tell()
                size, tag = struct.unpack(">I4s", mp4file.read(8))
                if tag == b"moov":
                    break
                mp4file.seek(pos + size)
            # if moov isn't at end, bail
            if pos + size != mp4file_size:
                # TODO: to support faststart, rewrite all stco offsets
                raise Exception("moov container not at end of file")
            # go back and write inserted size
            mp4file.seek(pos)
            mp4file.write(struct.pack(">I", size + insert_size))
            # go inside moov
            mp4file.seek(pos + 8)
            # find trak container (probably after mvhd)
            while True:
                pos = mp4file.tell()
                size, tag = struct.unpack(">I4s", mp4file.read(8))
                if tag == b"trak":
                    break
                mp4file.seek(pos + size)
            # go back and write inserted size
            mp4file.seek(pos)
            mp4file.write(struct.pack(">I", size + insert_size))
            # we need to read everything from end of trak to end of file in order to insert
            # TODO: to support faststart, make more efficient (may load nearly all data)
            mp4file.seek(pos + size)
            rest_of_file = mp4file.read(mp4file_size - pos - size)
            # go to end of trak (again)
            mp4file.seek(pos + size)
            # insert our uuid atom with spherical metadata
            mp4file.write(struct.pack(">I4s16s", insert_size, b"uuid", spherical_uuid))
            mp4file.write(spherical_metadata)
            # write rest of file
            mp4file.write(rest_of_file)
        finally:
            mp4file.close()


@dataclass
class CropData:
    """Data for cropping an image."""

    background_color: Float[Tensor, "3"] = torch.Tensor([0.0, 0.0, 0.0])
    """background color"""
    obb: OrientedBox = field(default_factory=lambda: OrientedBox(R=torch.eye(3), T=torch.zeros(3), S=torch.ones(3) * 2))
    """Oriented box representing the crop region"""

    # properties for backwards-compatibility interface
    @property
    def center(self):
        return self.obb.T

    @property
    def scale(self):
        return self.obb.S


def get_crop_from_json(camera_json: Dict[str, Any]) -> Optional[CropData]:
    """Load crop data from a camera path JSON

    args:
        camera_json: camera path data
    returns:
        Crop data
    """
    if "crop" not in camera_json or camera_json["crop"] is None:
        return None
    bg_color = camera_json["crop"]["crop_bg_color"]
    center = camera_json["crop"]["crop_center"]
    scale = camera_json["crop"]["crop_scale"]
    rot = (0.0, 0.0, 0.0) if "crop_rot" not in camera_json["crop"] else tuple(camera_json["crop"]["crop_rot"])
    assert len(center) == 3
    assert len(scale) == 3
    assert len(rot) == 3
    return CropData(
        background_color=torch.Tensor([bg_color["r"] / 255.0, bg_color["g"] / 255.0, bg_color["b"] / 255.0]),
        obb=OrientedBox.from_params(center, rot, scale),
    )


@dataclass
class BaseRender:
    """Base class for rendering."""

    load_config: Path
    """Path to config YAML file."""
    output_path: Path = Path("renders/output.mp4")
    """Path to output video file."""
    image_format: Literal["jpeg", "png"] = "jpeg"
    """Image format"""
    jpeg_quality: int = 100
    """JPEG quality"""
    downscale_factor: float = 1.0
    """Scaling factor to apply to the camera image resolution."""
    eval_num_rays_per_chunk: Optional[int] = None
    """Specifies number of rays per chunk during eval. If None, use the value in the config file."""
    rendered_output_names: List[str] = field(default_factory=lambda: ["rgb"])
    """Name of the renderer outputs to use. rgb, depth, etc. concatenates them along y axis"""
    depth_near_plane: Optional[float] = None
    """Closest depth to consider when using the colormap for depth. If None, use min value."""
    depth_far_plane: Optional[float] = None
    """Furthest depth to consider when using the colormap for depth. If None, use max value."""
    colormap_options: colormaps.ColormapOptions = colormaps.ColormapOptions()
    """Colormap options."""
    render_nearest_camera: bool = False
    """Whether to render the nearest training camera to the rendered camera."""
    check_occlusions: bool = False
    """If true, checks line-of-sight occlusions when computing camera distance and rejects cameras not visible to each other"""


@dataclass
class RenderCameraPath(BaseRender):
    """Render a camera path generated by the viewer or blender add-on."""

    camera_path_filename: Path = Path("camera_path.json")
    """Filename of the camera path to render."""
    output_format: Literal["images", "video"] = "video"
    """How to save output data."""

    def main(self) -> None:
        """Main function."""
        _, pipeline, _, _ = eval_setup(
            self.load_config,
            eval_num_rays_per_chunk=self.eval_num_rays_per_chunk,
            test_mode="inference",
            update_config_callback=streamline_ad_config,
        )

        install_checks.check_ffmpeg_installed()

        with open(self.camera_path_filename, "r", encoding="utf-8") as f:
            camera_path = json.load(f)
        seconds = camera_path["seconds"]
        crop_data = get_crop_from_json(camera_path)
        camera_path = get_path_from_json(camera_path)

        if (
            camera_path.camera_type[0] == CameraType.OMNIDIRECTIONALSTEREO_L.value
            or camera_path.camera_type[0] == CameraType.VR180_L.value
        ):
            # temp folder for writing left and right view renders
            temp_folder_path = self.output_path.parent / (self.output_path.stem + "_temp")

            Path(temp_folder_path).mkdir(parents=True, exist_ok=True)
            left_eye_path = temp_folder_path / "render_left.mp4"

            self.output_path = left_eye_path

            if camera_path.camera_type[0] == CameraType.OMNIDIRECTIONALSTEREO_L.value:
                CONSOLE.print("[bold green]:goggles: Omni-directional Stereo VR :goggles:")
            else:
                CONSOLE.print("[bold green]:goggles: VR180 :goggles:")

            CONSOLE.print("Rendering left eye view")

        # add mp4 suffix to video output if none is specified
        if self.output_format == "video" and str(self.output_path.suffix) == "":
            self.output_path = self.output_path.with_suffix(".mp4")

        _render_trajectory_video(
            pipeline,
            camera_path,
            output_filename=self.output_path,
            rendered_output_names=self.rendered_output_names,
            rendered_resolution_scaling_factor=1.0 / self.downscale_factor,
            crop_data=crop_data,
            seconds=seconds,
            output_format=self.output_format,
            image_format=self.image_format,
            jpeg_quality=self.jpeg_quality,
            depth_near_plane=self.depth_near_plane,
            depth_far_plane=self.depth_far_plane,
            colormap_options=self.colormap_options,
            render_nearest_camera=self.render_nearest_camera,
            check_occlusions=self.check_occlusions,
        )

        if (
            camera_path.camera_type[0] == CameraType.OMNIDIRECTIONALSTEREO_L.value
            or camera_path.camera_type[0] == CameraType.VR180_L.value
        ):
            # declare paths for left and right renders

            left_eye_path = self.output_path
            right_eye_path = left_eye_path.parent / "render_right.mp4"

            self.output_path = right_eye_path

            if camera_path.camera_type[0] == CameraType.OMNIDIRECTIONALSTEREO_L.value:
                camera_path.camera_type[0] = CameraType.OMNIDIRECTIONALSTEREO_R.value
            else:
                camera_path.camera_type[0] = CameraType.VR180_R.value

            CONSOLE.print("Rendering right eye view")
            _render_trajectory_video(
                pipeline,
                camera_path,
                output_filename=self.output_path,
                rendered_output_names=self.rendered_output_names,
                rendered_resolution_scaling_factor=1.0 / self.downscale_factor,
                crop_data=crop_data,
                seconds=seconds,
                output_format=self.output_format,
                image_format=self.image_format,
                jpeg_quality=self.jpeg_quality,
                depth_near_plane=self.depth_near_plane,
                depth_far_plane=self.depth_far_plane,
                colormap_options=self.colormap_options,
                render_nearest_camera=self.render_nearest_camera,
                check_occlusions=self.check_occlusions,
            )

            self.output_path = Path(str(left_eye_path.parent)[:-5] + ".mp4")

            if camera_path.camera_type[0] == CameraType.OMNIDIRECTIONALSTEREO_R.value:
                # stack the left and right eye renders vertically for ODS final output
                ffmpeg_ods_command = ""
                if self.output_format == "video":
                    ffmpeg_ods_command = f'ffmpeg -y -i "{left_eye_path}" -i "{right_eye_path}" -filter_complex "[0:v]pad=iw:2*ih[int];[int][1:v]overlay=0:h" -c:v libx264 -crf 23 -preset veryfast "{self.output_path}"'
                    run_command(ffmpeg_ods_command, verbose=False)
                if self.output_format == "images":
                    # create a folder for the stacked renders
                    self.output_path = Path(str(left_eye_path.parent)[:-5])
                    self.output_path.mkdir(parents=True, exist_ok=True)
                    if self.image_format == "png":
                        ffmpeg_ods_command = f'ffmpeg -y -pattern_type glob -i "{str(left_eye_path.with_suffix("") / "*.png")}"  -pattern_type glob -i "{str(right_eye_path.with_suffix("") / "*.png")}" -filter_complex vstack -start_number 0 "{str(self.output_path)+"//%05d.png"}"'
                    elif self.image_format == "jpeg":
                        ffmpeg_ods_command = f'ffmpeg -y -pattern_type glob -i "{str(left_eye_path.with_suffix("") / "*.jpg")}"  -pattern_type glob -i "{str(right_eye_path.with_suffix("") / "*.jpg")}" -filter_complex vstack -start_number 0 "{str(self.output_path)+"//%05d.jpg"}"'
                    run_command(ffmpeg_ods_command, verbose=False)

                # remove the temp files directory
                if str(left_eye_path.parent)[-5:] == "_temp":
                    shutil.rmtree(left_eye_path.parent, ignore_errors=True)
                CONSOLE.print("[bold green]Final ODS Render Complete")
            else:
                # stack the left and right eye renders horizontally for VR180 final output
                self.output_path = Path(str(left_eye_path.parent)[:-5] + ".mp4")
                ffmpeg_vr180_command = ""
                if self.output_format == "video":
                    ffmpeg_vr180_command = f'ffmpeg -y -i "{right_eye_path}" -i "{left_eye_path}" -filter_complex "[1:v]hstack=inputs=2" -c:a copy "{self.output_path}"'
                    run_command(ffmpeg_vr180_command, verbose=False)
                if self.output_format == "images":
                    # create a folder for the stacked renders
                    self.output_path = Path(str(left_eye_path.parent)[:-5])
                    self.output_path.mkdir(parents=True, exist_ok=True)
                    if self.image_format == "png":
                        ffmpeg_vr180_command = f'ffmpeg -y -pattern_type glob -i "{str(left_eye_path.with_suffix("") / "*.png")}"  -pattern_type glob -i "{str(right_eye_path.with_suffix("") / "*.png")}" -filter_complex hstack -start_number 0 "{str(self.output_path)+"//%05d.png"}"'
                    elif self.image_format == "jpeg":
                        ffmpeg_vr180_command = f'ffmpeg -y -pattern_type glob -i "{str(left_eye_path.with_suffix("") / "*.jpg")}"  -pattern_type glob -i "{str(right_eye_path.with_suffix("") / "*.jpg")}" -filter_complex hstack -start_number 0 "{str(self.output_path)+"//%05d.jpg"}"'
                    run_command(ffmpeg_vr180_command, verbose=False)

                # remove the temp files directory
                if str(left_eye_path.parent)[-5:] == "_temp":
                    shutil.rmtree(left_eye_path.parent, ignore_errors=True)
                CONSOLE.print("[bold green]Final VR180 Render Complete")


@dataclass
class RenderInterpolated(BaseRender):
    """Render a trajectory that interpolates between training or eval dataset images."""

    pose_source: Literal["eval", "train", "train+eval"] = "eval"
    """Pose source to render."""
    interpolation_steps: int = 10
    """Number of interpolation steps between eval dataset cameras."""
    order_poses: bool = False
    """Whether to order camera poses by proximity."""
    sensor_index: Optional[int] = None
    """Sensor index to render. If None, render all sensors."""
    frame_rate: int = 24
    """Frame rate of the output video."""
    output_format: Literal["images", "video"] = "video"
    """How to save output data."""

    spiral_radius: float = 0.0
    """Radius of the spiral."""
    spiral_rotations: float = 1.0
    """Number of rotations of the spiral."""

    shift: Tuple[float, ...] = (0.0, 0.0, 0.0)
    """Shift to apply to the camera pose."""
    shift_time: float = 0.0
    """Time at which to apply the shift."""
    shift_steps: int = 0
    """Number of steps to interpolate the shift over."""

    actor_shift: Tuple[float, ...] = (0.0, 0.0, 0.0)
    """Shift to apply to all actor poses."""
    actor_removal_time: Optional[float] = None
    """Time at which to remove all actors."""
    actor_stop_time: Optional[float] = None
    """Time at which to stop all actors."""
    actor_indices: Optional[List[int]] = None
    """Indices of actors to modify. If None, modify all actors."""

    def main(self) -> None:
        """Main function."""
        _, pipeline, _, _ = eval_setup(
            self.load_config,
            eval_num_rays_per_chunk=self.eval_num_rays_per_chunk,
            test_mode="test",
            update_config_callback=streamline_ad_config,
        )

        if self.spiral_radius and any(self.shift):
            CONSOLE.print(
                "Warning: Rendering with both spiral and shift is not supported. Only spiral will be rendered."
            )

        install_checks.check_ffmpeg_installed()

        if self.pose_source == "eval":
            assert pipeline.datamanager.eval_dataset is not None
            cameras = pipeline.datamanager.eval_dataset.cameras
        elif self.pose_source == "train":
            assert pipeline.datamanager.train_dataset is not None
            cameras = pipeline.datamanager.train_dataset.cameras
        else:
            assert pipeline.datamanager.train_dataset is not None
            assert pipeline.datamanager.eval_dataset is not None
            cameras = pipeline.datamanager.train_dataset.cameras.cat([pipeline.datamanager.eval_dataset.cameras])

        if cameras.times is not None:
            cameras = cameras[torch.argsort(cameras.times.squeeze(-1))]

        if cameras.metadata and "sensor_idxs" in cameras.metadata:
            sensor_indices = (
                torch.tensor(self.sensor_index).unsqueeze(0)
                if self.sensor_index is not None
                else cameras.metadata["sensor_idxs"].unique()
            )
        else:
            sensor_indices = torch.tensor([0]).unsqueeze(0)
            cameras.metadata["sensor_idxs"] = torch.zeros_like(cameras.camera_type, dtype=torch.int64)

        modify_actors(pipeline, self.actor_shift, self.actor_removal_time, self.actor_stop_time, self.actor_indices)

        for sensor_index in sensor_indices:
            mask = (cameras.metadata["sensor_idxs"] == sensor_index).squeeze(-1)
            curr_cameras = cameras[mask]

            seconds = self.interpolation_steps * len(curr_cameras) / self.frame_rate
            if self.spiral_radius:
                camera_path = get_interpolated_spiral_camera_path(
                    cameras=curr_cameras,
                    steps=self.interpolation_steps,
                    radius=self.spiral_radius,
                    rotations=self.spiral_rotations,
                )
            elif any(self.shift):
                camera_path = get_shifted_camera_path(
                    cameras=curr_cameras,
                    shift=self.shift,
                    shift_time=self.shift_time,
                    shift_steps=self.shift_steps,
                    interpolation_steps=self.interpolation_steps,
                )
            else:
                camera_path = get_interpolated_camera_path(
                    cameras=curr_cameras,
                    steps=self.interpolation_steps,
                    order_poses=self.order_poses,
                )
                if curr_cameras.times is not None:
                    times, stepsize = curr_cameras.times[..., 0], 1.0 / self.interpolation_steps
                    camera_path.times = torch.from_numpy(
                        np.interp(
                            np.append(np.arange(0, len(times) - 1, stepsize), len(times) - 1),
                            np.arange(len(times)),
                            times,
                        )[..., None]
                    ).float()

            camera_path.metadata = camera_path.metadata or {}
            if curr_cameras.metadata and "sensor_idxs" in curr_cameras.metadata:
                camera_path.metadata["sensor_idxs"] = torch.full_like(camera_path.width, sensor_index.item())

            print("Rendering sensor index ", sensor_index.item())
            _render_trajectory_video(
                pipeline,
                camera_path,
                output_filename=self.output_path.with_stem(f"{self.output_path.stem}_sensor_idx_{sensor_index}"),
                rendered_output_names=self.rendered_output_names,
                rendered_resolution_scaling_factor=1.0 / self.downscale_factor,
                seconds=seconds,
                output_format=self.output_format,
                image_format=self.image_format,
                depth_near_plane=self.depth_near_plane,
                depth_far_plane=self.depth_far_plane,
                colormap_options=self.colormap_options,
                render_nearest_camera=self.render_nearest_camera,
                check_occlusions=self.check_occlusions,
            )


def modify_actors(pipeline, actor_shift, actor_removal_time, actor_stop_time, actor_indices):
    actor_shift = torch.nn.Parameter(torch.tensor(actor_shift, dtype=torch.float32, device=pipeline.model.device))
    with torch.no_grad():
        if actor_indices is not None:
            indices = torch.tensor(actor_indices, device=pipeline.model.device, dtype=torch.int)
        else:
            indices = torch.arange(pipeline.model.dynamic_actors.actor_positions.shape[1], device=pipeline.model.device)

        pipeline.model.dynamic_actors.actor_positions[:, indices, :] += actor_shift
        if actor_removal_time is not None:
            no_actor_mask = pipeline.model.dynamic_actors.unique_timestamps > actor_removal_time
            pipeline.model.dynamic_actors.actor_present_at_time[no_actor_mask, indices] = False
        if actor_stop_time is not None:
            actor_stop_idx = torch.searchsorted(pipeline.model.dynamic_actors.unique_timestamps, actor_stop_time)
            freeze_position = pipeline.model.dynamic_actors.actor_positions[actor_stop_idx, indices].unsqueeze(0)
            freeze_rotation = pipeline.model.dynamic_actors.actor_rotations_6d[actor_stop_idx, indices].unsqueeze(0)
            pipeline.model.dynamic_actors.actor_positions[actor_stop_idx:, indices] = freeze_position
            pipeline.model.dynamic_actors.actor_rotations_6d[actor_stop_idx:, indices] = freeze_rotation


def get_shifted_camera_path(cameras, shift, shift_time, shift_steps, interpolation_steps):
    if cameras.times is not None:
        # find index of time closest to shift_time
        shift_idx = torch.argmin(torch.abs(cameras.times - shift_time))
    else:
        # warn user that we are assuming shift_time is the middle of the trajectory
        CONSOLE.print(
            "Warning: Assuming shift_time is the middle of the trajectory. "
            "If this is not the case, please specify times in the camera path JSON."
        )
        shift_idx = int(shift_time * len(cameras))
    pre_shift_cams = cameras[:shift_idx]
    post_shift_cams = cameras[shift_idx:]
    post_shift_cams.camera_to_worlds = post_shift_cams.camera_to_worlds.clone()
    post_shift_cams.camera_to_worlds[..., :3, 3] = post_shift_cams.camera_to_worlds[..., :3, 3] + torch.tensor(shift)
    post_shift_camera_path = get_interpolated_camera_path(post_shift_cams, steps=interpolation_steps, order_poses=False)
    if (times := post_shift_cams.times) is not None:
        post_shift_camera_path.times = torch.from_numpy(
            np.interp(
                np.append(np.arange(0, len(times) - 1, 1 / interpolation_steps), len(times) - 1),
                np.arange(len(times)),
                times.squeeze(-1),
            )[..., None]
        ).float()

    if len(pre_shift_cams) == 0:
        return post_shift_camera_path

    pre_shift_camera_path = get_interpolated_camera_path(pre_shift_cams, steps=interpolation_steps, order_poses=False)
    mid_shift_camera_path = get_interpolated_camera_path(
        pre_shift_cams[-1:].cat([post_shift_cams[:1]]), steps=shift_steps, order_poses=False
    )
    if (times := pre_shift_cams.times) is not None:
        pre_shift_camera_path.times = torch.from_numpy(
            np.interp(
                np.append(np.arange(0, len(times) - 1, 1 / interpolation_steps), len(times) - 1),
                np.arange(len(times)),
                times.squeeze(-1),
            )[..., None]
        ).float()
        mid_shift_camera_path.times = torch.full_like(mid_shift_camera_path.cy, pre_shift_camera_path.times[-1].item())
    return pre_shift_camera_path.cat([mid_shift_camera_path, post_shift_camera_path])


@dataclass
class SpiralRender(BaseRender):
    """Render a spiral trajectory (often not great)."""

    seconds: float = 3.0
    """How long the video should be."""
    output_format: Literal["images", "video"] = "video"
    """How to save output data."""
    frame_rate: int = 24
    """Frame rate of the output video (only for interpolate trajectory)."""
    radius: float = 0.1
    """Radius of the spiral."""

    def main(self) -> None:
        """Main function."""
        _, pipeline, _, _ = eval_setup(
            self.load_config,
            eval_num_rays_per_chunk=self.eval_num_rays_per_chunk,
            test_mode="test",
            update_config_callback=streamline_ad_config,
        )

        install_checks.check_ffmpeg_installed()

        assert isinstance(
            pipeline.datamanager,
            (
                VanillaDataManager,
                ParallelDataManager,
                RandomCamerasDataManager,
            ),
        )
        steps = int(self.frame_rate * self.seconds)
        camera_start, _ = pipeline.datamanager.eval_dataloader.get_camera(image_idx=0)
        camera_path = get_spiral_path(camera_start, steps=steps, radius=self.radius)

        _render_trajectory_video(
            pipeline,
            camera_path,
            output_filename=self.output_path,
            rendered_output_names=self.rendered_output_names,
            rendered_resolution_scaling_factor=1.0 / self.downscale_factor,
            seconds=self.seconds,
            output_format=self.output_format,
            image_format=self.image_format,
            depth_near_plane=self.depth_near_plane,
            depth_far_plane=self.depth_far_plane,
            colormap_options=self.colormap_options,
            render_nearest_camera=self.render_nearest_camera,
            check_occlusions=self.check_occlusions,
        )


@contextmanager
def _disable_datamanager_setup(cls):
    """
    Disables setup_train or setup_eval for faster initialization.
    """
    old_setup_train = getattr(cls, "setup_train")
    old_setup_eval = getattr(cls, "setup_eval")
    setattr(cls, "setup_train", lambda *args, **kwargs: None)
    setattr(cls, "setup_eval", lambda *args, **kwargs: None)
    yield cls
    setattr(cls, "setup_train", old_setup_train)
    setattr(cls, "setup_eval", old_setup_eval)


@dataclass
class DatasetRender(BaseRender):
    """Render all images in the dataset."""

    pose_source: Literal["train", "val", "test", "train+test", "train+val"] = "test"
    """Split to render."""
    output_path: Path = Path("renders")
    """Path to output video file."""
    data: Optional[Path] = None
    """Override path to the dataset."""
    config_output_dir: Optional[Path] = None
    """Override the config output dir. Used to load the model."""
    downscale_factor: Optional[float] = None
    """Scaling factor to apply to the camera image resolution."""
    rendered_output_names: List[str] = field(default_factory=lambda: ["all"])
    """Name of the renderer outputs to use. rgb, depth, raw-depth, gt-rgb etc. By default all outputs are rendered."""
    strict_load: bool = True
    """Whether to strictly load the config."""
    load_ignore_keys: Optional[List[str]] = field(
        default_factory=lambda: []
    )  # e.g. ["model.camera_optimizer.pose_adjustment", "_model.camera_optimizer.pose_adjustment"]
    """Keys to ignore when loading the config."""

    render_height: Optional[int] = None
    """Height to render the images at."""
    render_width: Optional[int] = None
    """Width to render the images at."""
    output_height: Optional[int] = None
    """Height to crop the output images at."""
    output_width: Optional[int] = None
    """Width to crop the output images at."""

    shift: Tuple[float, float, float] = (0, 0, 0)
    """Shift to apply to the camera pose."""

    actor_shift: Tuple[float, ...] = (0.0, 0.0, 0.0)
    """Shift to apply to all actor poses."""
    actor_removal_time: Optional[float] = None
    """Time at which to remove all actors."""
    actor_stop_time: Optional[float] = None
    """Time at which to stop all actors."""
    actor_indices: Optional[List[int]] = None
    """Indices of actors to modify. If None, modify all actors."""

    calculate_and_save_metrics: bool = False
    """Whether to calculate and save metrics."""
    metrics_filename: Path = Path("metrics.pkl")
    """Filename to save the metrics to."""

    render_point_clouds: bool = False
    """Whether to render point clouds."""

    def main(self):
        config: TrainerConfig

        def update_config(config: TrainerConfig) -> TrainerConfig:
            config = streamline_ad_config(config)
            data_manager_config = config.pipeline.datamanager
            assert isinstance(data_manager_config, (VanillaDataManagerConfig, FullImageDatamanagerConfig))
            data_manager_config.eval_num_images_to_sample_from = -1
            data_manager_config.eval_num_times_to_repeat_images = -1
            if isinstance(data_manager_config, VanillaDataManagerConfig):
                data_manager_config.train_num_images_to_sample_from = -1
                data_manager_config.train_num_times_to_repeat_images = -1
            if self.data is not None:
                data_manager_config.data = self.data
            if self.config_output_dir is not None:
                config.output_dir = self.config_output_dir
            if self.downscale_factor is not None:
                assert hasattr(data_manager_config.dataparser, "downscale_factor")
                setattr(data_manager_config.dataparser, "downscale_factor", self.downscale_factor)
            # Remove any frame limit on the the dataparser
            config.pipeline.datamanager.dataparser.max_eval_frames = None
            return config

        config, pipeline, _, _ = eval_setup(
            self.load_config,
            eval_num_rays_per_chunk=self.eval_num_rays_per_chunk,
            test_mode="inference",
            update_config_callback=update_config,
            strict_load=self.strict_load,
            ignore_keys=self.load_ignore_keys,
        )
        data_manager_config = config.pipeline.datamanager
        assert isinstance(data_manager_config, (VanillaDataManagerConfig, FullImageDatamanagerConfig))

        modify_actors(pipeline, self.actor_shift, self.actor_removal_time, self.actor_stop_time, self.actor_indices)

        self.output_path.mkdir(exist_ok=True, parents=True)
        metrics_out = dict()
        for split in self.pose_source.split("+"):
            datamanager: VanillaDataManager
            dataset: Dataset
            if split == "train":
                with _disable_datamanager_setup(data_manager_config._target):  # pylint: disable=protected-access
                    datamanager = data_manager_config.setup(test_mode="test", device=pipeline.device)

                dataset = datamanager.train_dataset
                dataparser_outputs = getattr(dataset, "_dataparser_outputs", datamanager.train_dataparser_outputs)
                lidar_dataset = datamanager.train_lidar_dataset
            else:
                with _disable_datamanager_setup(data_manager_config._target):  # pylint: disable=protected-access
                    datamanager = data_manager_config.setup(test_mode=split, device=pipeline.device)

                dataset = datamanager.eval_dataset
                dataparser_outputs = getattr(dataset, "_dataparser_outputs", None)
                lidar_dataset = datamanager.eval_lidar_dataset
                if dataparser_outputs is None:
                    dataparser_outputs = datamanager.dataparser.get_dataparser_outputs(split=datamanager.test_split)
            dataset.cameras.height = (
                torch.full_like(dataset.cameras.height, self.render_height)
                if self.render_height is not None
                else dataset.cameras.height
            )
            dataset.cameras.width = (
                torch.full_like(dataset.cameras.width, self.render_width)
                if self.render_width is not None
                else dataset.cameras.width
            )
            shift_relative_to_cam = torch.tensor(self.shift, dtype=torch.float32)
            # add homogenous point
            shift_relative_to_cam = torch.cat([shift_relative_to_cam, torch.tensor([1.0], dtype=torch.float32)])
            shift_relative_to_cam = shift_relative_to_cam.to(dataset.cameras.camera_to_worlds.device)
            # shift the camera poses
            dataset.cameras.camera_to_worlds[..., :3, 3:4] = (
                dataset.cameras.camera_to_worlds @ shift_relative_to_cam.reshape(1, 4, 1)
            )

            dataloader = FixedIndicesEvalDataloader(
                dataset=dataset,
                device=datamanager.device,
                num_workers=datamanager.world_size * 4,
            )
            lidar_dataloader = FixedIndicesEvalDataloader(
                dataset=lidar_dataset,
                device=datamanager.device,
                num_workers=datamanager.world_size * 4,
            )
            images_root = Path(os.path.commonpath(dataparser_outputs.image_filenames))
            with Progress(
                TextColumn(f":movie_camera: Rendering split {split} :movie_camera:"),
                BarColumn(),
                TaskProgressColumn(
                    text_format="[progress.percentage]{task.completed}/{task.total:>.0f}({task.percentage:>3.1f}%)",
                    show_speed=True,
                ),
                ItersPerSecColumn(suffix="fps"),
                TimeRemainingColumn(elapsed_when_finished=False, compact=False),
                TimeElapsedColumn(),
            ) as progress:
                for camera_idx, (camera, batch) in enumerate(progress.track(dataloader, total=len(dataset))):
                    # Try to get the original filename
                    image_name = (
                        Path(dataparser_outputs.image_filenames[camera_idx]).with_suffix("").relative_to(images_root)
                    )

                    with torch.no_grad():
                        outputs = pipeline.model.get_outputs_for_camera(camera)

                    if self.output_height is not None:
                        dataset.cameras.height[batch["image_idx"]] = torch.full_like(
                            dataset.cameras.height[0:1], self.output_height
                        )
                        batch["image"] = batch["image"][..., : self.output_height, :, :]
                        outputs["rgb"] = outputs["rgb"][..., : self.output_height, :, :]

                    if self.output_width is not None:
                        dataset.cameras.width[batch["image_idx"]] = torch.full_like(
                            dataset.cameras.width[0:1], self.output_width
                        )
                        batch["image"] = batch["image"][..., : self.output_width, :]
                        outputs["rgb"] = outputs["rgb"][..., : self.output_width, :]

                    if self.calculate_and_save_metrics:
                        with torch.no_grad():
                            metrics_dict, _ = pipeline.model.get_image_metrics_and_images(outputs, batch)
                            metrics_out[str(image_name)] = metrics_dict

                    gt_batch = batch.copy()
                    gt_batch["rgb"] = gt_batch.pop("image")
                    all_outputs = (
                        list(outputs.keys())
                        + [f"raw-{x}" for x in outputs.keys()]
                        + [f"gt-{x}" for x in gt_batch.keys()]
                        + [f"raw-gt-{x}" for x in gt_batch.keys()]
                    )
                    rendered_output_names = self.rendered_output_names
                    if "all" in rendered_output_names:
                        rendered_output_names = ["gt-rgb"] + list(outputs.keys())
                    elif rendered_output_names == ["none"]:
                        rendered_output_names = []
                    for rendered_output_name in rendered_output_names:
                        if rendered_output_name not in all_outputs:
                            CONSOLE.rule("Error", style="red")
                            CONSOLE.print(
                                f"Could not find {rendered_output_name} in the model outputs", justify="center"
                            )
                            CONSOLE.print(
                                f"Please set --rendered-output-name to one of: {all_outputs}", justify="center"
                            )
                            sys.exit(1)

                        is_raw = False
                        is_depth = rendered_output_name.find("depth") != -1

                        output_path = self.output_path / split / rendered_output_name / image_name
                        output_path.parent.mkdir(exist_ok=True, parents=True)

                        output_name = rendered_output_name
                        if output_name.startswith("raw-"):
                            output_name = output_name[4:]
                            is_raw = True
                            if output_name.startswith("gt-"):
                                output_name = output_name[3:]
                                output_image = gt_batch[output_name]
                            else:
                                output_image = outputs[output_name]
                                if is_depth:
                                    # Divide by the dataparser scale factor
                                    output_image.div_(dataparser_outputs.dataparser_scale)
                        else:
                            if output_name.startswith("gt-"):
                                output_name = output_name[3:]
                                output_image = gt_batch[output_name]
                            else:
                                output_image = outputs[output_name]
                        del output_name

                        # Map to color spaces / numpy
                        if is_raw:
                            output_image = output_image.cpu().numpy()
                        elif is_depth:
                            output_image = (
                                colormaps.apply_depth_colormap(
                                    output_image,
                                    accumulation=outputs["accumulation"],
                                    near_plane=self.depth_near_plane,
                                    far_plane=self.depth_far_plane,
                                    colormap_options=self.colormap_options,
                                )
                                .cpu()
                                .numpy()
                            )
                        else:
                            output_image = (
                                colormaps.apply_colormap(
                                    image=output_image,
                                    colormap_options=self.colormap_options,
                                )
                                .cpu()
                                .numpy()
                            )

                        # Save to file
                        height = (
                            min(output_image.shape[0], self.output_height)
                            if self.output_height
                            else output_image.shape[0]
                        )
                        width = (
                            min(output_image.shape[1], self.output_width)
                            if self.output_width
                            else output_image.shape[1]
                        )
                        output_image = output_image[:height, :width]
                        if is_raw:
                            with gzip.open(output_path.parent / (output_path.name + ".npy.gz"), "wb") as f:
                                np.save(f, output_image)
                        elif self.image_format == "png":
                            media.write_image(output_path.parent / (output_path.name + ".png"), output_image, fmt="png")
                        elif self.image_format == "jpeg":
                            media.write_image(
                                output_path.parent / (output_path.name + ".jpg"),
                                output_image,
                                fmt="jpeg",
                                quality=self.jpeg_quality,
                            )
                        else:
                            raise ValueError(f"Unknown image format {self.image_format}")

            if self.render_point_clouds:
                with Progress(
                    TextColumn(f":movie_camera: Rendering lidars for split {split} :movie_camera:"),
                    BarColumn(),
                    TaskProgressColumn(
                        text_format="[progress.percentage]{task.completed}/{task.total:>.0f}({task.percentage:>3.1f}%)",
                        show_speed=True,
                    ),
                    ItersPerSecColumn(suffix="fps"),
                    TimeRemainingColumn(elapsed_when_finished=False, compact=False),
                    TimeElapsedColumn(),
                ) as progress:
                    with torch.no_grad():
                        output_path = self.output_path / split / "lidar"
                        output_path.mkdir(exist_ok=True, parents=True)
                        for lidar_idx, (lidar, batch) in enumerate(
                            progress.track(lidar_dataloader, total=len(lidar_dataloader))
                        ):
                            lidar_output, _ = pipeline.model.get_outputs_for_lidar(lidar, batch=batch)
                            points_in_local = lidar_output["points"]
                            if "ray_drop_prob" in lidar_output:
                                points_in_local = points_in_local[(lidar_output["ray_drop_prob"] < 0.5).squeeze(-1)]

<<<<<<< HEAD
                            points_in_world = to_world(lidar.lidar_to_worlds[0], points_in_local)
                            # get ground truth for comparison
                            gt_point_in_world = to_world(lidar.lidar_to_worlds[0], batch["lidar"][..., :3])
=======
                            points_in_world = transform_points(points_in_local, lidar.lidar_to_worlds[0])
                            # get ground truth for comparison
                            gt_point_in_world = transform_points(batch["lidar"][..., :3], lidar.lidar_to_worlds[0])
>>>>>>> 8d4232a1
                            plot_lidar_points(
                                gt_point_in_world.cpu().detach().numpy(), output_path / f"gt-lidar_{lidar_idx}.png"
                            )
                            plot_lidar_points(
                                points_in_world.cpu().detach().numpy(), output_path / f"lidar_{lidar_idx}.png"
                            )

        if self.calculate_and_save_metrics:
            metrics_out_path = Path(self.output_path, self.metrics_filename)
            with open(metrics_out_path, "wb") as f:
                pickle.dump(metrics_out, f)
            CONSOLE.print(f"[bold][green]:glowing_star: Metrics saved to {metrics_out_path}")

        table = Table(
            title=None,
            show_header=False,
            box=box.MINIMAL,
            title_style=style.Style(bold=True),
        )
        for split in self.pose_source.split("+"):
            table.add_row(f"Outputs {split}", str(self.output_path / split))
        CONSOLE.print(Panel(table, title="[bold][green]:tada: Render on split {} Complete :tada:[/bold]", expand=False))


<<<<<<< HEAD
def to_world(l2w, points):
    points_in_world = (
        l2w
        @ torch.cat(
            [
                points,
                torch.ones_like(points[..., :1]),
            ],
            dim=-1,
        ).unsqueeze(-1)
    ).squeeze()
    return points_in_world

=======
>>>>>>> 8d4232a1

def plot_lidar_points(points, output_path, cmin=-6.0, cmax=5.0, width=1920, height=1080, ranges=[100, 200, 10]):
    x = points[:, 0]
    y = points[:, 1]
    z = points[:, 2]

    # Create a 3D scatter plot
    trace = go.Scatter3d(
        x=x,
        y=y,
        z=z,
        mode="markers",
        marker=dict(
            size=1.0,
            color=z,
            colorscale="Viridis",
            opacity=0.8,
            cmin=cmin,
            cmax=cmax,
        ),
    )

    x_range, y_range, z_range = ranges

    # Compute the aspect ratio
    max_range = 2 * max(x_range, y_range, z_range)
    aspect_ratio = dict(x=x_range / max_range, y=y_range / max_range, z=z_range / max_range)

    # Define the camera position
    camera = dict(
        up=dict(x=0, y=0, z=1),
        center=dict(x=0, y=0, z=0),
        eye=dict(x=0.0, y=-0.07, z=0.02),
    )
    layout = go.Layout(
        scene=dict(
            xaxis=dict(
                title="",
                range=[-x_range, x_range],
                showticklabels=False,
                ticks="",
                showline=False,
                showgrid=False,
            ),
            yaxis=dict(
                title="",
                range=[-y_range, y_range],
                showticklabels=False,
                ticks="",
                showline=False,
                showgrid=False,
            ),
            zaxis=dict(
                title="",
                range=[-z_range, z_range],
                showticklabels=False,
                ticks="",
                showline=False,
                showgrid=False,
            ),
            aspectmode="manual",
            aspectratio=aspect_ratio,
            camera=camera,
        )
    )

    fig = go.Figure(data=[trace], layout=layout)
    fig.write_image(output_path, width=width, height=height, scale=1)


def streamline_ad_config(config):
    if getattr(config.pipeline.datamanager, "num_processes", None):
        config.pipeline.datamanager.num_processes = 0
    config.pipeline.model.eval_num_rays_per_chunk = 2**17
    if getattr(config.pipeline.datamanager.dataparser, "add_missing_points", None):
        config.pipeline.datamanager.dataparser.add_missing_points = False
    return config


Commands = tyro.conf.FlagConversionOff[
    Union[
        Annotated[RenderCameraPath, tyro.conf.subcommand(name="camera-path")],
        Annotated[RenderInterpolated, tyro.conf.subcommand(name="interpolate")],
        Annotated[SpiralRender, tyro.conf.subcommand(name="spiral")],
        Annotated[DatasetRender, tyro.conf.subcommand(name="dataset")],
    ]
]


def entrypoint():
    """Entrypoint for use with pyproject scripts."""
    tyro.extras.set_accent_color("bright_yellow")
    tyro.cli(Commands).main()


if __name__ == "__main__":
    entrypoint()


def get_parser_fn():
    """Get the parser function for the sphinx docs."""
    return tyro.extras.get_parser(Commands)  # noqa<|MERGE_RESOLUTION|>--- conflicted
+++ resolved
@@ -1160,15 +1160,9 @@
                             if "ray_drop_prob" in lidar_output:
                                 points_in_local = points_in_local[(lidar_output["ray_drop_prob"] < 0.5).squeeze(-1)]
 
-<<<<<<< HEAD
-                            points_in_world = to_world(lidar.lidar_to_worlds[0], points_in_local)
-                            # get ground truth for comparison
-                            gt_point_in_world = to_world(lidar.lidar_to_worlds[0], batch["lidar"][..., :3])
-=======
                             points_in_world = transform_points(points_in_local, lidar.lidar_to_worlds[0])
                             # get ground truth for comparison
                             gt_point_in_world = transform_points(batch["lidar"][..., :3], lidar.lidar_to_worlds[0])
->>>>>>> 8d4232a1
                             plot_lidar_points(
                                 gt_point_in_world.cpu().detach().numpy(), output_path / f"gt-lidar_{lidar_idx}.png"
                             )
@@ -1193,22 +1187,6 @@
         CONSOLE.print(Panel(table, title="[bold][green]:tada: Render on split {} Complete :tada:[/bold]", expand=False))
 
 
-<<<<<<< HEAD
-def to_world(l2w, points):
-    points_in_world = (
-        l2w
-        @ torch.cat(
-            [
-                points,
-                torch.ones_like(points[..., :1]),
-            ],
-            dim=-1,
-        ).unsqueeze(-1)
-    ).squeeze()
-    return points_in_world
-
-=======
->>>>>>> 8d4232a1
 
 def plot_lidar_points(points, output_path, cmin=-6.0, cmax=5.0, width=1920, height=1080, ranges=[100, 200, 10]):
     x = points[:, 0]
